import os
import tarfile
<<<<<<< HEAD

import numpy as np
import pandas as pd
from scipy.stats import randint
from six.moves import urllib
from sklearn.ensemble import RandomForestRegressor
from sklearn.impute import SimpleImputer
from sklearn.linear_model import LinearRegression
from sklearn.metrics import mean_absolute_error, mean_squared_error
from sklearn.model_selection import (
    GridSearchCV,
    RandomizedSearchCV,
    StratifiedShuffleSplit,
    train_test_split,
)
from sklearn.tree import DecisionTreeRegressor
=======
import numpy as np
import pandas as pd
from six.moves import urllib
from sklearn.model_selection import GridSearchCV
from scipy.stats import randint
from sklearn.ensemble import RandomForestRegressor
from sklearn.model_selection import RandomizedSearchCV
from sklearn.tree import DecisionTreeRegressor
from sklearn.metrics import mean_absolute_error
from sklearn.metrics import mean_squared_error
from sklearn.linear_model import LinearRegression
from sklearn.impute import SimpleImputer
from sklearn.model_selection import train_test_split
from sklearn.model_selection import StratifiedShuffleSplit
>>>>>>> 19e44437

DOWNLOAD_ROOT = "https://raw.githubusercontent.com/ageron/handson-ml/master/"
HOUSING_PATH = os.path.join("datasets", "housing")
HOUSING_URL = DOWNLOAD_ROOT + "datasets/housing/housing.tgz"


def fetch_housing_data(housing_url=HOUSING_URL, housing_path=HOUSING_PATH):
    os.makedirs(housing_path, exist_ok=True)
    tgz_path = os.path.join(housing_path, "housing.tgz")
    urllib.request.urlretrieve(housing_url, tgz_path)
    housing_tgz = tarfile.open(tgz_path)
    housing_tgz.extractall(path=housing_path)
    housing_tgz.close()


def load_housing_data(housing_path=HOUSING_PATH):
    csv_path = os.path.join("housing.csv")
    return pd.read_csv(csv_path)

<<<<<<< HEAD

housing = load_housing_data()
=======
>>>>>>> 19e44437

housing = load_housing_data()
train_set, test_set = train_test_split(housing, test_size=0.2, random_state=42)
<<<<<<< HEAD

=======
>>>>>>> 19e44437
housing["income_cat"] = pd.cut(
    housing["median_income"],
    bins=[0.0, 1.5, 3.0, 4.5, 6.0, np.inf],
    labels=[1, 2, 3, 4, 5],
)
<<<<<<< HEAD

=======
>>>>>>> 19e44437
split = StratifiedShuffleSplit(n_splits=1, test_size=0.2, random_state=42)
for train_index, test_index in split.split(housing, housing["income_cat"]):
    strat_train_set = housing.loc[train_index]
    strat_test_set = housing.loc[test_index]


def income_cat_proportions(data):
    return data["income_cat"].value_counts() / len(data)


train_set, test_set = train_test_split(housing, test_size=0.2, random_state=42)

compare_props = pd.DataFrame(
    {
        "Overall": income_cat_proportions(housing),
        "Stratified": income_cat_proportions(strat_test_set),
        "Random": income_cat_proportions(test_set),
    }
).sort_index()
compare_props["Rand. %error"] = (
    100 * compare_props["Random"] / compare_props["Overall"] - 100
)
compare_props["Strat. %error"] = (
    100 * compare_props["Stratified"] / compare_props["Overall"] - 100
)

for set_ in (strat_train_set, strat_test_set):
    set_.drop("income_cat", axis=1, inplace=True)

housing = strat_train_set.copy()
housing.plot(kind="scatter", x="longitude", y="latitude")
housing.plot(kind="scatter", x="longitude", y="latitude", alpha=0.1)

numeric_columns = housing.select_dtypes(include=[np.number])
corr_matrix = numeric_columns.corr()

# corr_matrix = housing.corr()
corr_matrix["median_house_value"].sort_values(ascending=False)
housing["rooms_per_household"] = housing["total_rooms"] / housing["households"]
housing["bedrooms_per_room"] = housing["total_bedrooms"] / housing["total_rooms"]
housing["population_per_household"] = housing["population"] / housing["households"]

housing = strat_train_set.drop(
    "median_house_value", axis=1
)  # drop labels for training set
housing_labels = strat_train_set["median_house_value"].copy()
<<<<<<< HEAD

imputer = SimpleImputer(strategy="median")

housing_num = housing.drop("ocean_proximity", axis=1)

imputer.fit(housing_num)
X = imputer.transform(housing_num)

=======
imputer = SimpleImputer(strategy="median")
housing_num = housing.drop("ocean_proximity", axis=1)
imputer.fit(housing_num)
X = imputer.transform(housing_num)
>>>>>>> 19e44437
housing_tr = pd.DataFrame(X, columns=housing_num.columns, index=housing.index)
housing_tr["rooms_per_household"] = housing_tr["total_rooms"] / housing_tr["households"]
housing_tr["bedrooms_per_room"] = (
    housing_tr["total_bedrooms"] / housing_tr["total_rooms"]
)
housing_tr["population_per_household"] = (
    housing_tr["population"] / housing_tr["households"]
)
<<<<<<< HEAD

housing_cat = housing[["ocean_proximity"]]
housing_prepared = housing_tr.join(pd.get_dummies(housing_cat, drop_first=True))

lin_reg = LinearRegression()
lin_reg.fit(housing_prepared, housing_labels)

=======
housing_cat = housing[["ocean_proximity"]]
housing_prepared = housing_tr.join(pd.get_dummies(housing_cat, drop_first=True))
lin_reg = LinearRegression()
lin_reg.fit(housing_prepared, housing_labels)
>>>>>>> 19e44437
housing_predictions = lin_reg.predict(housing_prepared)
lin_mse = mean_squared_error(housing_labels, housing_predictions)
lin_rmse = np.sqrt(lin_mse)
lin_rmse
<<<<<<< HEAD

lin_mae = mean_absolute_error(housing_labels, housing_predictions)
lin_mae

=======
lin_mae = mean_absolute_error(housing_labels, housing_predictions)
lin_mae
>>>>>>> 19e44437
tree_reg = DecisionTreeRegressor(random_state=42)
tree_reg.fit(housing_prepared, housing_labels)
housing_predictions = tree_reg.predict(housing_prepared)
tree_mse = mean_squared_error(housing_labels, housing_predictions)
tree_rmse = np.sqrt(tree_mse)
tree_rmse
<<<<<<< HEAD

=======
>>>>>>> 19e44437
param_distribs = {
    "n_estimators": randint(low=1, high=200),
    "max_features": randint(low=1, high=8),
}
<<<<<<< HEAD

=======
>>>>>>> 19e44437
forest_reg = RandomForestRegressor(random_state=42)
rnd_search = RandomizedSearchCV(
    forest_reg,
    param_distributions=param_distribs,
    n_iter=10,
    cv=5,
    scoring="neg_mean_squared_error",
    random_state=42,
)
rnd_search.fit(housing_prepared, housing_labels)
cvres = rnd_search.cv_results_
for mean_score, params in zip(cvres["mean_test_score"], cvres["params"]):
    print(np.sqrt(-mean_score), params)
<<<<<<< HEAD

=======
>>>>>>> 19e44437
param_grid = [
    # try 12 (3×4) combinations of hyperparameters
    {"n_estimators": [3, 10, 30], "max_features": [2, 4, 6, 8]},
    # then try 6 (2×3) combinations with bootstrap set as False
    {"bootstrap": [False], "n_estimators": [3, 10], "max_features": [2, 3, 4]},
]
<<<<<<< HEAD

=======
>>>>>>> 19e44437
forest_reg = RandomForestRegressor(random_state=42)
# train across 5 folds, that's a total of (12+6)*5=90 rounds of training
grid_search = GridSearchCV(
    forest_reg,
    param_grid,
    cv=5,
    scoring="neg_mean_squared_error",
    return_train_score=True,
)
grid_search.fit(housing_prepared, housing_labels)
grid_search.best_params_
cvres = grid_search.cv_results_
for mean_score, params in zip(cvres["mean_test_score"], cvres["params"]):
    print(np.sqrt(-mean_score), params)

feature_importances = grid_search.best_estimator_.feature_importances_
sorted(zip(feature_importances, housing_prepared.columns), reverse=True)
final_model = grid_search.best_estimator_
X_test = strat_test_set.drop("median_house_value", axis=1)
y_test = strat_test_set["median_house_value"].copy()
<<<<<<< HEAD

=======
>>>>>>> 19e44437
X_test_num = X_test.drop("ocean_proximity", axis=1)
X_test_prepared = imputer.transform(X_test_num)
X_test_prepared = pd.DataFrame(
    X_test_prepared, columns=X_test_num.columns, index=X_test.index
)
X_test_prepared["rooms_per_household"] = (
    X_test_prepared["total_rooms"] / X_test_prepared["households"]
)
X_test_prepared["bedrooms_per_room"] = (
    X_test_prepared["total_bedrooms"] / X_test_prepared["total_rooms"]
)
X_test_prepared["population_per_household"] = (
    X_test_prepared["population"] / X_test_prepared["households"]
)
<<<<<<< HEAD

=======
>>>>>>> 19e44437
X_test_cat = X_test[["ocean_proximity"]]
X_test_prepared = X_test_prepared.join(pd.get_dummies(X_test_cat, drop_first=True))
final_predictions = final_model.predict(X_test_prepared)
final_mse = mean_squared_error(y_test, final_predictions)
final_rmse = np.sqrt(final_mse)<|MERGE_RESOLUTION|>--- conflicted
+++ resolved
@@ -1,7 +1,5 @@
 import os
 import tarfile
-<<<<<<< HEAD
-
 import numpy as np
 import pandas as pd
 from scipy.stats import randint
@@ -17,7 +15,6 @@
     train_test_split,
 )
 from sklearn.tree import DecisionTreeRegressor
-=======
 import numpy as np
 import pandas as pd
 from six.moves import urllib
@@ -32,8 +29,6 @@
 from sklearn.impute import SimpleImputer
 from sklearn.model_selection import train_test_split
 from sklearn.model_selection import StratifiedShuffleSplit
->>>>>>> 19e44437
-
 DOWNLOAD_ROOT = "https://raw.githubusercontent.com/ageron/handson-ml/master/"
 HOUSING_PATH = os.path.join("datasets", "housing")
 HOUSING_URL = DOWNLOAD_ROOT + "datasets/housing/housing.tgz"
@@ -51,28 +46,16 @@
 def load_housing_data(housing_path=HOUSING_PATH):
     csv_path = os.path.join("housing.csv")
     return pd.read_csv(csv_path)
-
-<<<<<<< HEAD
-
+  
+  
 housing = load_housing_data()
-=======
->>>>>>> 19e44437
-
 housing = load_housing_data()
 train_set, test_set = train_test_split(housing, test_size=0.2, random_state=42)
-<<<<<<< HEAD
-
-=======
->>>>>>> 19e44437
 housing["income_cat"] = pd.cut(
     housing["median_income"],
     bins=[0.0, 1.5, 3.0, 4.5, 6.0, np.inf],
     labels=[1, 2, 3, 4, 5],
 )
-<<<<<<< HEAD
-
-=======
->>>>>>> 19e44437
 split = StratifiedShuffleSplit(n_splits=1, test_size=0.2, random_state=42)
 for train_index, test_index in split.split(housing, housing["income_cat"]):
     strat_train_set = housing.loc[train_index]
@@ -84,7 +67,6 @@
 
 
 train_set, test_set = train_test_split(housing, test_size=0.2, random_state=42)
-
 compare_props = pd.DataFrame(
     {
         "Overall": income_cat_proportions(housing),
@@ -105,35 +87,25 @@
 housing = strat_train_set.copy()
 housing.plot(kind="scatter", x="longitude", y="latitude")
 housing.plot(kind="scatter", x="longitude", y="latitude", alpha=0.1)
-
 numeric_columns = housing.select_dtypes(include=[np.number])
 corr_matrix = numeric_columns.corr()
-
 # corr_matrix = housing.corr()
 corr_matrix["median_house_value"].sort_values(ascending=False)
 housing["rooms_per_household"] = housing["total_rooms"] / housing["households"]
 housing["bedrooms_per_room"] = housing["total_bedrooms"] / housing["total_rooms"]
 housing["population_per_household"] = housing["population"] / housing["households"]
-
 housing = strat_train_set.drop(
     "median_house_value", axis=1
 )  # drop labels for training set
 housing_labels = strat_train_set["median_house_value"].copy()
-<<<<<<< HEAD
-
-imputer = SimpleImputer(strategy="median")
-
-housing_num = housing.drop("ocean_proximity", axis=1)
-
-imputer.fit(housing_num)
-X = imputer.transform(housing_num)
-
-=======
 imputer = SimpleImputer(strategy="median")
 housing_num = housing.drop("ocean_proximity", axis=1)
 imputer.fit(housing_num)
 X = imputer.transform(housing_num)
->>>>>>> 19e44437
+imputer = SimpleImputer(strategy="median")
+housing_num = housing.drop("ocean_proximity", axis=1)
+imputer.fit(housing_num)
+X = imputer.transform(housing_num)
 housing_tr = pd.DataFrame(X, columns=housing_num.columns, index=housing.index)
 housing_tr["rooms_per_household"] = housing_tr["total_rooms"] / housing_tr["households"]
 housing_tr["bedrooms_per_room"] = (
@@ -142,51 +114,32 @@
 housing_tr["population_per_household"] = (
     housing_tr["population"] / housing_tr["households"]
 )
-<<<<<<< HEAD
-
-housing_cat = housing[["ocean_proximity"]]
-housing_prepared = housing_tr.join(pd.get_dummies(housing_cat, drop_first=True))
-
-lin_reg = LinearRegression()
-lin_reg.fit(housing_prepared, housing_labels)
-
-=======
 housing_cat = housing[["ocean_proximity"]]
 housing_prepared = housing_tr.join(pd.get_dummies(housing_cat, drop_first=True))
 lin_reg = LinearRegression()
 lin_reg.fit(housing_prepared, housing_labels)
->>>>>>> 19e44437
+housing_cat = housing[["ocean_proximity"]]
+housing_prepared = housing_tr.join(pd.get_dummies(housing_cat, drop_first=True))
+lin_reg = LinearRegression()
+lin_reg.fit(housing_prepared, housing_labels)
 housing_predictions = lin_reg.predict(housing_prepared)
 lin_mse = mean_squared_error(housing_labels, housing_predictions)
 lin_rmse = np.sqrt(lin_mse)
 lin_rmse
-<<<<<<< HEAD
-
 lin_mae = mean_absolute_error(housing_labels, housing_predictions)
 lin_mae
-
-=======
 lin_mae = mean_absolute_error(housing_labels, housing_predictions)
 lin_mae
->>>>>>> 19e44437
 tree_reg = DecisionTreeRegressor(random_state=42)
 tree_reg.fit(housing_prepared, housing_labels)
 housing_predictions = tree_reg.predict(housing_prepared)
 tree_mse = mean_squared_error(housing_labels, housing_predictions)
 tree_rmse = np.sqrt(tree_mse)
 tree_rmse
-<<<<<<< HEAD
-
-=======
->>>>>>> 19e44437
 param_distribs = {
     "n_estimators": randint(low=1, high=200),
     "max_features": randint(low=1, high=8),
 }
-<<<<<<< HEAD
-
-=======
->>>>>>> 19e44437
 forest_reg = RandomForestRegressor(random_state=42)
 rnd_search = RandomizedSearchCV(
     forest_reg,
@@ -200,20 +153,12 @@
 cvres = rnd_search.cv_results_
 for mean_score, params in zip(cvres["mean_test_score"], cvres["params"]):
     print(np.sqrt(-mean_score), params)
-<<<<<<< HEAD
-
-=======
->>>>>>> 19e44437
 param_grid = [
     # try 12 (3×4) combinations of hyperparameters
     {"n_estimators": [3, 10, 30], "max_features": [2, 4, 6, 8]},
     # then try 6 (2×3) combinations with bootstrap set as False
     {"bootstrap": [False], "n_estimators": [3, 10], "max_features": [2, 3, 4]},
 ]
-<<<<<<< HEAD
-
-=======
->>>>>>> 19e44437
 forest_reg = RandomForestRegressor(random_state=42)
 # train across 5 folds, that's a total of (12+6)*5=90 rounds of training
 grid_search = GridSearchCV(
@@ -228,16 +173,11 @@
 cvres = grid_search.cv_results_
 for mean_score, params in zip(cvres["mean_test_score"], cvres["params"]):
     print(np.sqrt(-mean_score), params)
-
 feature_importances = grid_search.best_estimator_.feature_importances_
 sorted(zip(feature_importances, housing_prepared.columns), reverse=True)
 final_model = grid_search.best_estimator_
 X_test = strat_test_set.drop("median_house_value", axis=1)
 y_test = strat_test_set["median_house_value"].copy()
-<<<<<<< HEAD
-
-=======
->>>>>>> 19e44437
 X_test_num = X_test.drop("ocean_proximity", axis=1)
 X_test_prepared = imputer.transform(X_test_num)
 X_test_prepared = pd.DataFrame(
@@ -252,10 +192,6 @@
 X_test_prepared["population_per_household"] = (
     X_test_prepared["population"] / X_test_prepared["households"]
 )
-<<<<<<< HEAD
-
-=======
->>>>>>> 19e44437
 X_test_cat = X_test[["ocean_proximity"]]
 X_test_prepared = X_test_prepared.join(pd.get_dummies(X_test_cat, drop_first=True))
 final_predictions = final_model.predict(X_test_prepared)
